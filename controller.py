import os
import requests
import logging
import socket
import time
from model import Model
from parser import HL7Parser, START_BLOCK, END_BLOCK

import os

# Set the correct host for the HL7 Simulator
# Set the correct host for the HL7 Simulator

#TODO: Don't forget to change to getenv


logging.basicConfig(level=logging.INFO, format="%(asctime)s - %(levelname)s - %(message)s")
#TODO: Add docstrings to the Controller class
#TODO: Make sure failures are handled properly, especially don't re-add measurements if the model fails
class Controller:
    """HL7 Listener & Worker Controller"""

    def __init__(self, model, pager_address):
        self.model = model
        pager_host = pager_address.split(":")[0]
        pager_port = pager_address.split(":")[1]
        self.pager_url = f"http://{pager_host}:{pager_port}/page"        
        self.parser = HL7Parser()
        self.counter = 0
       
    def process_patient(self, mrn, creatinine_value, test_time):
        # logging.info(f"[WORKER] Processing Patient {mrn} at {test_time}...")

        patient_vector = self.model.get_past_measurements(mrn, creatinine_value, test_time)

        alert_needed = self.model.predict_aki(patient_vector)
        logging.info(f"prediction_made:{alert_needed}")
        self.counter += 1
        logging.info(f"\033[1;32m>>> HELLO!!!!!! Processing Patient {self.counter} <<<\033[0m")


        if alert_needed:
            self.send_pager_alert(mrn, test_time)

        self.model.add_measurement(mrn, creatinine_value, test_time)


    def process_adt_message(self, message):  
        mrn = message[1]["mrn"]
        name = message[1]["name"]
        age = message[1]["age"]
        sex = message[1]['gender']

        self.model.add_patient(mrn, age, sex)

        # logging.info(f"Patient {name} with MRN {mrn} added to the database")

    def process_oru_message(self, message):
        mrn = message[2][0]["mrn"]
        creatinine_value = message[2][0]["test_value"]
        test_time = message[2][0]["test_time"]


        # logging.info(f"Patient {mrn} has creatinine value {creatinine_value} at {test_time}")
        self.process_patient(mrn, creatinine_value, test_time)

        

    def hl7_listen(self, mllp_address):
        """Listen for HL7 messages, process them, and assign workers."""
        mllp_host = mllp_address.split(":")[0]
        mllp_port = int(mllp_address.split(":")[1])
        logging.info(f"[*] Connecting to HL7 Simulator at {mllp_host}:{mllp_port}...")

        while True:
            try:
                client_socket = socket.socket(socket.AF_INET, socke,t.SOCK_STREAM)
                client_socket.settimeout(10)
                client_socket.connect((mllp_host, mllp_port))
                logging.info("[+] Connected to HL7 Simulator!")

                buffer = b""

                while True:
                    try:
                        data = client_socket.recv(1024)
                        if not data:
                            logging.info("[-] No more data, closing connection.")
                            break

                        buffer += data

                        while START_BLOCK in buffer and END_BLOCK in buffer:
                            start_index = buffer.index(START_BLOCK) + 1
                            end_index = buffer.index(END_BLOCK)
                            hl7_message = buffer[start_index:end_index].decode("utf-8").strip()
                            buffer = buffer[end_index + len(END_BLOCK) :]

                            parsed_message = self.parser.parse(hl7_message)
                            
                            
                            if parsed_message is None or parsed_message[0] is None:
                                logging.error("Received invalid HL7 message or unknown message type.")
                                break  # Prevents further errors
                            elif parsed_message[0] == "ORU^R01":
                                self.process_oru_message(parsed_message)
                            elif parsed_message[0] == "ADT^A01":
                                self.process_adt_message(parsed_message)
<<<<<<< HEAD
=======
                            """
                            if parsed_message[0] == "ORU^R01":
                                mrn = parsed_message[2][0]["mrn"]
                                creatinine_value = parsed_message[2][0]["test_value"]
                                test_time = parsed_message[2][0]["test_time"]


                                logging.info(f"Patient {mrn} has creatinine value {creatinine_value} at {test_time}")
                                await self.worker_queue.put((mrn, creatinine_value, test_time))
                                await asyncio.sleep(0)  # Yield control to event loop


                            #In case of patient admission
                            if parsed_message[0] == "ADT^A01":
                                logging.info(parsed_message)
                                mrn = parsed_message[1]["mrn"]
                                name = parsed_message[1]["name"]
                                age = parsed_message[1]["age"]
                                sex = parsed_message[1]['gender']
                                

                                self.model.add_patient(mrn, age, sex)
                                logging.info(f"Patient {name} with MRN {mrn} added to the database")

                            """
>>>>>>> 1cffaa8a

                            ack_message = self.parser.generate_hl7_ack(hl7_message)
                            client_socket.sendall(ack_message)
                            # logging.info(f"[ACK SENT]")

                    except socket.timeout:
                        logging.warning("[-] Read timeout. Closing connection.")
                        break

                client_socket.close()
                logging.info("[*] Connection closed. Quitting...")
                return
                

            except (ConnectionRefusedError, ConnectionResetError):
                logging.error(f"[-] Could not connect to {mllp_host}:{mllp_port}, retrying in 5s...")
                time.sleep(5)

    def send_pager_alert(self, mrn, timestamp):
        """Send a pager alert asynchronously."""
        timestamp = timestamp.replace("-", "").replace(" ", "").replace(":", "").replace('T', '').split('.')[0]

        logging.info(f"[*] Sending pager alert for Patient {mrn} at {timestamp}...")

        content = f"{mrn},{timestamp}"

        for _ in range(3):  # Retry 3 times if there is a failure
            try:
                response = requests.post(self.pager_url, data=content, timeout=5)
                response.raise_for_status()
                return
            except requests.RequestException as e:
                logging.warning(f"[ALERT FAILED] Retrying... {e}")
                time.sleep(1)  # Wait before retrying


def main():
    model = Model("history.csv")
    controller = Controller(model)
    controller.hl7_listen()

    

if __name__ == "__main__":
    main()<|MERGE_RESOLUTION|>--- conflicted
+++ resolved
@@ -106,34 +106,6 @@
                                 self.process_oru_message(parsed_message)
                             elif parsed_message[0] == "ADT^A01":
                                 self.process_adt_message(parsed_message)
-<<<<<<< HEAD
-=======
-                            """
-                            if parsed_message[0] == "ORU^R01":
-                                mrn = parsed_message[2][0]["mrn"]
-                                creatinine_value = parsed_message[2][0]["test_value"]
-                                test_time = parsed_message[2][0]["test_time"]
-
-
-                                logging.info(f"Patient {mrn} has creatinine value {creatinine_value} at {test_time}")
-                                await self.worker_queue.put((mrn, creatinine_value, test_time))
-                                await asyncio.sleep(0)  # Yield control to event loop
-
-
-                            #In case of patient admission
-                            if parsed_message[0] == "ADT^A01":
-                                logging.info(parsed_message)
-                                mrn = parsed_message[1]["mrn"]
-                                name = parsed_message[1]["name"]
-                                age = parsed_message[1]["age"]
-                                sex = parsed_message[1]['gender']
-                                
-
-                                self.model.add_patient(mrn, age, sex)
-                                logging.info(f"Patient {name} with MRN {mrn} added to the database")
-
-                            """
->>>>>>> 1cffaa8a
 
                             ack_message = self.parser.generate_hl7_ack(hl7_message)
                             client_socket.sendall(ack_message)
