--- conflicted
+++ resolved
@@ -10,11 +10,8 @@
 import json 
 from pandas_database import PandasDatabase
 import logging
-<<<<<<< HEAD
-
-
-=======
->>>>>>> 80543a64
+
+
 ######################################
 
 class SimpleNN(nn.Module):
